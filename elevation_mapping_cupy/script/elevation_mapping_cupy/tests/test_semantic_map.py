--- conflicted
+++ resolved
@@ -27,12 +27,6 @@
     [
         (["feat_0", "feat_1"], ["average", "average"], ["feat_0"]),
         (["feat_0", "feat_1"], ["average", "average"], []),
-<<<<<<< HEAD
-        (["feat_0", "feat_1", "rgb"], ["average", "average", "color"], ["rgb", "feat_0"]),
-        (["feat_0", "feat_1", "rgb"], ["class_average", "average", "color"], ["rgb", "feat_0"]),
-        (["feat_0", "feat_1", "rgb"], ["class_bayesian", "average", "color"], ["rgb", "feat_0"]),
-        (["feat_0", "feat_1", "rgb"], ["class_bayesian", "average", "color"], ["rgb", "feat_0", "feat_1"]),
-=======
         (
             ["feat_0", "feat_1", "rgb"],
             ["average", "average", "color"],
@@ -58,7 +52,6 @@
             ["class_bayesian", "class_max", "color"],
             ["rgb", "feat_0", "feat_1"],
         ),
->>>>>>> 77fff393
     ],
 )
 def test_fusion_of_pcl(semmap_ex, channels):
@@ -76,10 +69,4 @@
 )
 @pytest.mark.parametrize("channels", [["rgb"], ["rgb", "feat_0"], []])
 def test_indices_fusion(semmap_ex, channels, fusion_alg):
-<<<<<<< HEAD
-    pcl_indices, layer_indices = semmap_ex.get_indices_fusion(pcl_channels=channels, fusion_alg=fusion_alg[0])
-=======
-    pcl_indices, layer_indices = semmap_ex.get_indices_fusion(
-        pcl_channels=channels, fusion_alg=fusion_alg[0]
-    )
->>>>>>> 77fff393
+    pcl_indices, layer_indices = semmap_ex.get_indices_fusion(pcl_channels=channels, fusion_alg=fusion_alg[0])