--- conflicted
+++ resolved
@@ -42,11 +42,8 @@
   nh.param<double>("update_variance_fps", updateVarianceFps, 1.0);
   nh.param<double>("initialize_tf_grid_size", initializeTfGridSize_, 0.5);
   nh.param<bool>("enable_pointcloud_publishing", enablePointCloudPublishing_, false);
-<<<<<<< HEAD
   nh.param<bool>("enable_normal_arrow_publishing", enableNormalArrowPublishing_, false);
-=======
   nh.param<bool>("enable_drift_corrected_TF_publishing", enableDriftCorrectedTFPublishing_, false);
->>>>>>> f75c3037
   poseSub_ = nh_.subscribe(pose_topic, 1, &ElevationMappingNode::poseCallback, this);
   for (const auto& pointcloud_topic: pointcloud_topics) {
     ros::Subscriber sub = nh_.subscribe(pointcloud_topic, 1, &ElevationMappingNode::pointcloudCallback, this);
@@ -134,7 +131,7 @@
     publishAsPointCloud();
   }
 
-  ROS_INFO_THROTTLE(1.0, "ElevationMap processed a point cloud (%i points) in %f sec.", static_cast<int>(pointCloud->size()), (ros::Time::now() - start).toSec());
+  ROS_DEBUG_THROTTLE(1.0, "ElevationMap processed a point cloud (%i points) in %f sec.", static_cast<int>(pointCloud->size()), (ros::Time::now() - start).toSec());
   ROS_DEBUG_THROTTLE(1.0, "positionError: %f ", positionError_);
   ROS_DEBUG_THROTTLE(1.0, "orientationError: %f ", orientationError_);
 }
@@ -380,7 +377,6 @@
   return true;
 }
 
-<<<<<<< HEAD
 void ElevationMappingNode::publishNormalAsArrow(const grid_map::GridMap& map) {
   auto start = ros::Time::now();
 
@@ -438,7 +434,7 @@
 
   return marker;
 }
-=======
+
 void ElevationMappingNode::publishMapToOdom(double error)
 {
   static tf::TransformBroadcaster br;
@@ -450,6 +446,4 @@
   br.sendTransform(tf::StampedTransform(transform, ros::Time::now(), mapFrameId_, correctedMapFrameId_));
 }
 
->>>>>>> f75c3037
-
 }