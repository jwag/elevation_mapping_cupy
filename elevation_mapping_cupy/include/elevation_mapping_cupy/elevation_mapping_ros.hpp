#include <pybind11_catkin/pybind11/embed.h> // everything needed for embedding
#include <iostream>
#include <Eigen/Dense>

#include <ros/ros.h>
#include <sensor_msgs/PointCloud2.h>
#include <geometry_msgs/PoseWithCovarianceStamped.h>
#include <geometry_msgs/PolygonStamped.h>
#include <std_srvs/Empty.h>
#include <std_srvs/SetBool.h>
#include <tf/transform_listener.h>
#include <visualization_msgs/Marker.h>
#include <visualization_msgs/MarkerArray.h>
// Grid Map
#include <grid_map_ros/grid_map_ros.hpp>
#include <grid_map_msgs/GridMap.h>
#include <grid_map_msgs/GetGridMap.h>
#include <elevation_map_msgs/CheckSafety.h>
#include <elevation_map_msgs/Initialize.h>
// PCL
#include <pcl/point_types.h>
#include <pcl/PCLPointCloud2.h>
#include <pcl_conversions/pcl_conversions.h>
#include <boost/thread/recursive_mutex.hpp>

#include "elevation_mapping_cupy/elevation_mapping_wrapper.hpp"

namespace py = pybind11;


namespace elevation_mapping_cupy{


class ElevationMappingNode {
  public:
    ElevationMappingNode(ros::NodeHandle& nh);
    ~ElevationMappingNode() = default;

  private:
    void readParameters();
    void pointcloudCallback(const sensor_msgs::PointCloud2& cloud);
    void poseCallback(const geometry_msgs::PoseWithCovarianceStamped& pose);
    void publishAsPointCloud();
    bool getSubmap(grid_map_msgs::GetGridMap::Request& request, grid_map_msgs::GetGridMap::Response& response);
    bool checkSafety(elevation_map_msgs::CheckSafety::Request& request,
                     elevation_map_msgs::CheckSafety::Response& response);
    bool initializeMap(elevation_map_msgs::Initialize::Request& request,
                       elevation_map_msgs::Initialize::Response& response);
    bool clearMap(std_srvs::Empty::Request& request, std_srvs::Empty::Response& response);
    bool clearMapWithInitializer(std_srvs::Empty::Request& request, std_srvs::Empty::Response& response);
    bool setPublishPoint(std_srvs::SetBool::Request& request, std_srvs::SetBool::Response& response);
    void publishRecordableMap(const ros::TimerEvent&);
<<<<<<< HEAD
    void publishNormalAsArrow(const grid_map::GridMap& map);
=======
    void updateVariance(const ros::TimerEvent&);
>>>>>>> 6ad458bc
    void initializeWithTF();

    visualization_msgs::Marker vectorToArrowMarker(const Eigen::Vector3d& start, const Eigen::Vector3d& end, const int id);
    ros::NodeHandle nh_;
    std::vector<ros::Subscriber> pointcloudSubs_;
    ros::Subscriber poseSub_;
    ros::Publisher alivePub_;
    ros::Publisher mapPub_;
    ros::Publisher filteredMapPub_;
    ros::Publisher recordablePub_;
    ros::Publisher pointPub_;
    ros::Publisher normalPub_;
    ros::ServiceServer rawSubmapService_;
    ros::ServiceServer clearMapService_;
    ros::ServiceServer clearMapWithInitializerService_;
    ros::ServiceServer initializeMapService_;
    ros::ServiceServer setPublishPointService_;
    ros::ServiceServer checkSafetyService_;
    ros::Timer recordableTimer_;
    ros::Timer updateVarianceTimer_;
    tf::TransformListener transformListener_;
    ElevationMappingWrapper map_;
    std::string mapFrameId_;
    grid_map::GridMap gridMap_;
    std::vector<std::string> recordable_map_layers_;
    std::vector<std::string> initialize_frame_id_;
    std::vector<double> initialize_tf_offset_;
    std::string initializeMethod_;

    Eigen::Vector3d lowpassPosition_;
    Eigen::Vector4d lowpassOrientation_;

    boost::recursive_mutex mapMutex_;

    double positionError_;
    double orientationError_;
    double positionAlpha_;
    double orientationAlpha_;
    bool enablePointCloudPublishing_;
    bool enableNormalArrowPublishing_;
    double initializeTfGridSize_;
};

}<|MERGE_RESOLUTION|>--- conflicted
+++ resolved
@@ -50,11 +50,8 @@
     bool clearMapWithInitializer(std_srvs::Empty::Request& request, std_srvs::Empty::Response& response);
     bool setPublishPoint(std_srvs::SetBool::Request& request, std_srvs::SetBool::Response& response);
     void publishRecordableMap(const ros::TimerEvent&);
-<<<<<<< HEAD
+    void updateVariance(const ros::TimerEvent&);
     void publishNormalAsArrow(const grid_map::GridMap& map);
-=======
-    void updateVariance(const ros::TimerEvent&);
->>>>>>> 6ad458bc
     void initializeWithTF();
 
     visualization_msgs::Marker vectorToArrowMarker(const Eigen::Vector3d& start, const Eigen::Vector3d& end, const int id);
@@ -93,6 +90,7 @@
     double orientationError_;
     double positionAlpha_;
     double orientationAlpha_;
+    double recordableFps_;
     bool enablePointCloudPublishing_;
     bool enableNormalArrowPublishing_;
     double initializeTfGridSize_;
