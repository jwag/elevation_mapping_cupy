--- conflicted
+++ resolved
@@ -37,7 +37,6 @@
   #   topic_name: '/elevation_mapping/pointcloud_semantic'
   #   data_type: pointcloud
   
-<<<<<<< HEAD
   alphasense_front_rgb:
     fusion: ['image_color']
     topic_name_camera: /alphasense_driver_ros/cam4/debayered/compressed
@@ -68,38 +67,6 @@
     topic_name_camera_info: '/wild_visual_navigation_node/camera_info'
     channels: ["visual_traversability"]
     data_type: image
-=======
-   alphasense_front_rgb:
-     fusion: ['image_color']
-     topic_name_camera: /alphasense_driver_ros/cam4/debayered
-     topic_name_camera_info: /alphasense_driver_ros/cam4/camera_info
-     channels: ["rgb_image"]
-     data_type: image
-
-  
-   alphasense_left_rgb:
-     fusion: ['image_color']
-     topic_name_camera: /alphasense_driver_ros/cam3/debayered
-     topic_name_camera_info: /alphasense_driver_ros/cam3/camera_info
-     channels: ["rgb_image"]
-     data_type: image
-
-
-   alphasense_right_rgb:
-     fusion: ['image_color']
-     topic_name_camera: /alphasense_driver_ros/cam5/debayered
-     topic_name_camera_info: /alphasense_driver_ros/cam5/camera_info
-     channels: ["rgb_image"]
-     data_type: image
-
-
-   wvn_prediction:
-     fusion: ['image_exponential']
-     topic_name_camera: '/wild_visual_navigation_node/current_prediction'
-     topic_name_camera_info: '/wild_visual_navigation_node/camera_info'
-     channels: ["visual_traversability"]
-     data_type: image
->>>>>>> af525795
     
   # front_cam:
   #   channels: ['rgb','feat_0','feat_1','grass','tree','fence','person']
@@ -127,11 +94,11 @@
   #   confidence_threshold: 10
   #   feature_extractor: False
     
-#  front_bpearl:
-#    channels: []
-#    fusion: []
-#    topic_name: /point_cloud_filter_rsl/filter_and_merger_rsl
-#    data_type: pointcloud
+  # front_bpearl:
+  #   channels: []
+  #   fusion: []
+  #   topic_name: /point_cloud_filter_rsl/filter_and_merger_rsl
+  #   data_type: pointcloud
   
   # rear_bpearl:
   #   channels: []
@@ -139,40 +106,32 @@
   #   topic_name: /robot_self_filter/bpearl_rear/point_cloud
   #   data_type: pointcloud
   
-   front_depth:
-     channels: []
-     fusion: []
-     topic_name: /depth_camera_front/point_cloud_self_filtered
-     data_type: pointcloud
+  front_depth:
+    channels: []
+    fusion: []
+    topic_name: /depth_camera_front/point_cloud_self_filtered
+    data_type: pointcloud
 
-   rear_depth:
-     channels: []
-     fusion: []
-     topic_name: /depth_camera_rear/point_cloud_self_filtered
-     data_type: pointcloud
+  rear_depth:
+    channels: []
+    fusion: []
+    topic_name: /depth_camera_rear/point_cloud_self_filtered
+    data_type: pointcloud
 
-   left_depth:
-     channels: []
-     fusion: []
-     topic_name: /depth_camera_left/point_cloud_self_filtered
-     data_type: pointcloud
+  left_depth:
+    channels: []
+    fusion: []
+    topic_name: /depth_camera_left/point_cloud_self_filtered
+    data_type: pointcloud
 
-<<<<<<< HEAD
   right_depth:
     channels: []
-    fusion: ['average']
+    fusion: []
     topic_name: /depth_camera_right/point_cloud_self_filtered
     data_type: pointcloud
   
   velodyne:
     channels: []
-    fusion: ['average']
+    fusion: []
     topic_name: /point_cloud_filter/lidar/point_cloud_filtered
-    data_type: pointcloud
-=======
-   right_depth:
-     channels: []
-     fusion: []
-     topic_name: /depth_camera_right/point_cloud_self_filtered
-     data_type: pointcloud
->>>>>>> af525795
+    data_type: pointcloud