--- conflicted
+++ resolved
@@ -20,47 +20,27 @@
 recordable_fps: 3.0                             # fps for publishing map (in slower rate to record).
 update_variance_fps: 5.0                        # fps for updating variance.
 
-max_ray_length: 10.0                            # maximum length for ray tracing.
-cleanup_step: 1.0                               # subtitute this value from validity layer at visibiltiy cleanup.
-cleanup_cos_thresh: 0.5                         # subtitute this value from validity layer at visibiltiy cleanup.
+max_ray_length: 4.0                             # maximum length for ray tracing.
+cleanup_step: 0.01                              # subtitute this value from validity layer at visibiltiy cleanup.
 
 safe_thresh: 0.7                                # if traversability is smaller, it is counted as unsafe cell.
 safe_min_thresh: 0.4                            # polygon is unsafe if there exists lower traversability than this.
 max_unsafe_n: 10                                # if the number of cells under safe_thresh exceeds this value, polygon is unsafe.
 
-min_filter_size: 3
-min_filter_iteration: 4
-
 gather_mode: 'mean'                             # gather mode (currently only mean is possible).
 enable_edge_sharpen: true
-enable_visibility_cleanup: false
+enable_visibility_cleanup: true
 enable_drift_compensation: true
 enable_pointcloud_publishing: false
-enable_normal: true
-enable_normal_color: true
-enable_normal_arrow_publishing: false
 
 weight_file: 'config/weights.dat'
 
-<<<<<<< HEAD
-# pointcloud_topics: ['/realsense_d435_front/depth/color/points',
-pointcloud_topics: [
-                    # '/point_cloud_filter/realsense_d435_front/point_cloud_filtered',
-                    # '/point_cloud_filter/rslidar/point_cloud',
-                    # '/point_cloud_filter/realsense_d435_rear/point_cloud_filtered',
-                    '/point_cloud_filter/rslidar/point_cloud',
+pointcloud_topics: ['/realsense_d435_front/depth/color/points',
+                    '/realsense_d435_rear/depth/color/points',
                     '/point_cloud_filter/realsense_d435_left/point_cloud_filtered',
                     '/point_cloud_filter/realsense_d435_right/point_cloud_filtered',
-                    '/realsense_d435_front/depth/color/points',
-                    '/realsense_d435_rear/depth/color/points',
-                    # '/realsense_d435_left/depth/color/points',
-                    # '/realsense_d435_right/depth/color/points',
-                    # '/point_cloud_filter/quadruple_realsense/point_cloud_filtered',
+                    '/point_cloud_filter/rslidar/point_cloud',
                     '/velodyne/point_cloud']
-=======
-pointcloud_topics: ['/point_cloud_filter/rslidar/point_cloud']
-                    
->>>>>>> 6ad458bc
 pose_topic: '/state_estimator/pose_in_odom'
 recordable_map_layers: ['elevation', 'color']
 map_frame: 'odom'
