--- conflicted
+++ resolved
@@ -25,8 +25,7 @@
  * @param inpaint       if true, also replaces potential nan values by the minimum
  */
 void dilate(grid_map::GridMap& map, const std::string& layerIn, const std::string& layerOut,
-<<<<<<< HEAD
-            const grid_map::Matrix& mask = grid_map::Matrix(), int kernelSize = 9, bool inpaint = true);
+            const grid_map::Matrix& mask = grid_map::Matrix(), int kernelSize = 9, bool inpaint);
 
 /**
  * @brief Replaces values by min in region. In-place operation (layerIn = layerOut) is NOT supported. Supports nan values.
@@ -49,8 +48,5 @@
  * @param layerOut      output layer (filtered map is written into this layer)
  */
 void outline(grid_map::GridMap& map, const std::string& layerIn, const std::string& layerOut);
-=======
-            const grid_map::Matrix& mask = grid_map::Matrix(), int kernelSize);
->>>>>>> df5826eb
 }  // namespace processing
 }  // namespace grid_map